import { Galaxy, Sector, StarSystem, Station, Planet, Coordinates, NavigationTarget, Gate } from '../types/world';
import { Ship } from '../types/player';
import { SceneManager } from '../engine/SceneManager';
import { convertPlanetCoords, convertStationCoords, createSystemCoords, createShipCoords } from '../utils/coordinates';

export class WorldManager {
  private galaxy: Galaxy;
  private playerShip: Ship | null = null;
  private playerManager: any = null; // PlayerManager reference
  private shipMovement: {
    isMoving: boolean;
    startPos: Coordinates;
    targetPos: Coordinates;
    startTime: number;
    duration: number;
  } | null = null;
  private sceneManager: SceneManager | null = null;
  private pendingDockingTarget: string | null = null;
  private npcAIManager: any = null; // NPCAIManager reference for getting NPC ships

  constructor() {
    this.galaxy = this.generateInitialGalaxy();
  }

  /**
   * Set the player's ship for rendering and position tracking
   */
  setPlayerShip(ship: Ship): void {
    this.playerShip = ship;
    
    // Also set ship in scene manager if available
    if (this.sceneManager) {
      this.sceneManager.setPlayerShip(ship);
      
      // Set up position update callback for continuous gate collision detection
      this.sceneManager.setPositionUpdateCallback((_position) => {
        this.checkGateCollisions();
      });
    }
  }

  /**
   * Set the player manager for station status updates
   */
  setPlayerManager(playerManager: any): void {
    this.playerManager = playerManager;
  }

  /**
   * Set the scene manager for actor-based movement
   */
  setSceneManager(sceneManager: SceneManager): void {
    this.sceneManager = sceneManager;
    
    // Set current ship if available
    if (this.playerShip) {
      this.sceneManager.setPlayerShip(this.playerShip);
    }

    // Set up position update callback for continuous gate collision detection
    this.sceneManager.setPositionUpdateCallback((_position) => {
      this.checkGateCollisions();
    });
  }

  /**
   * Set the NPC AI manager for getting NPC ships
   */
  setNPCAIManager(npcAIManager: any): void {
    this.npcAIManager = npcAIManager;
  }

  /**
   * Update ship movement animation
   */
  updateShipMovement(_deltaTime: number): void {
    if (!this.shipMovement || !this.playerShip) return;

    const elapsed = Date.now() - this.shipMovement.startTime;
    const progress = Math.min(elapsed / this.shipMovement.duration, 1.0);

    // Interpolate position
    const currentX = this.shipMovement.startPos.x + 
      (this.shipMovement.targetPos.x - this.shipMovement.startPos.x) * progress;
    const currentY = this.shipMovement.startPos.y + 
      (this.shipMovement.targetPos.y - this.shipMovement.startPos.y) * progress;

    // Update ship coordinates
    this.playerShip.location.coordinates = createShipCoords(currentX, currentY);

    // Check for gate collisions during movement
    this.checkGateCollisions();

    // Check if movement is complete
    if (progress >= 1.0) {
      this.playerShip.location.isInTransit = false;
      this.shipMovement = null;
      
      // Check if we need to dock at a station
      if (this.pendingDockingTarget) {
        // Dock at the target station
        this.galaxy.currentPlayerLocation.stationId = this.pendingDockingTarget;
        // Update player's current station status
        if (this.playerManager) {
          this.playerManager.setCurrentStation(this.pendingDockingTarget);
        }
        this.pendingDockingTarget = null;
      }
      
      // Check for final gate collision at destination
      this.checkGateCollisions();
    }
  }

  private generateInitialGalaxy(): Galaxy {
    // Create a rich galaxy with multiple sectors and diverse systems
    const coreSector: Sector = {
      id: 'core-sector',
      name: 'Core Worlds Sector',
      position: createSystemCoords(0, 0),
      systems: [
        this.createTestSystem('sol-system', 'Sol System', createSystemCoords(100, 100)),
        this.createTestSystem('alpha-centauri', 'Alpha Centauri', createSystemCoords(200, 150)),
        this.createTestSystem('sirius', 'Sirius System', createSystemCoords(300, 200)),
        this.createTestSystem('vega', 'Vega System', createSystemCoords(400, 120)),
        this.createTestSystem('arcturus', 'Arcturus System', createSystemCoords(150, 300))
      ],
      controllingFaction: 'Earth Federation',
      description: 'The heart of human civilization, containing Sol and the most developed systems.'
    };

    const frontierSector: Sector = {
      id: 'frontier-sector',
      name: 'Frontier Sector',
      position: createSystemCoords(500, 0),
      systems: [
        this.createTestSystem('kepler-442', 'Kepler-442 System', createSystemCoords(600, 100)),
        this.createTestSystem('gliese-667c', 'Gliese 667C System', createSystemCoords(700, 200)),
        this.createTestSystem('trappist-1', 'TRAPPIST-1 System', createSystemCoords(800, 150))
      ],
      controllingFaction: 'Outer Colonies Coalition',
      description: 'The expanding frontier of human space, filled with opportunities and dangers.'
    };

    const industrialSector: Sector = {
      id: 'industrial-sector',
      name: 'Industrial Sector',
      position: createSystemCoords(0, 400),
      systems: [
        this.createTestSystem('bernard-star', 'Barnard\'s Star System', createSystemCoords(100, 500)),
        this.createTestSystem('wolf-359', 'Wolf 359 System', createSystemCoords(200, 550)),
        this.createTestSystem('ross-128', 'Ross 128 System', createSystemCoords(300, 480))
      ],
      controllingFaction: 'Industrial Consortium',
      description: 'The manufacturing heart of human space, dominated by massive industrial operations.'
    };

    const miningSector: Sector = {
      id: 'mining-sector',
      name: 'Mining Sector',
      position: createSystemCoords(600, 300),
      systems: [
        this.createTestSystem('mining-belt-alpha', 'Mining Belt Alpha', createSystemCoords(700, 400)),
        this.createTestSystem('mining-belt-beta', 'Mining Belt Beta', createSystemCoords(800, 350)),
        this.createTestSystem('mining-belt-gamma', 'Mining Belt Gamma', createSystemCoords(750, 450)),
        this.createTestSystem('deep-core-system', 'Deep Core Mining System', createSystemCoords(850, 400))
      ],
      controllingFaction: 'Mining Guild',
      description: 'Rich asteroid belts and mining operations extracting raw materials for the production chain.'
    };

    const manufacturingSector: Sector = {
      id: 'manufacturing-sector',
      name: 'Manufacturing Sector',
      position: createSystemCoords(500, 600),
      systems: [
        this.createTestSystem('assembly-prime', 'Assembly Prime System', createSystemCoords(600, 700)),
        this.createTestSystem('component-forge', 'Component Forge System', createSystemCoords(700, 650)),
        this.createTestSystem('refinery-central', 'Central Refinery System', createSystemCoords(550, 750)),
        this.createTestSystem('shipyard-nexus', 'Shipyard Nexus System', createSystemCoords(650, 600))
      ],
      controllingFaction: 'Manufacturing Alliance',
      description: 'Advanced manufacturing facilities that process raw materials into finished products and ships.'
    };

    const expansionSector: Sector = {
      id: 'expansion-sector',
      name: 'Expansion Sector',
      position: createSystemCoords(900, 100),
      systems: [
        this.createTestSystem('new-horizon', 'New Horizon System', createSystemCoords(1000, 200)),
        this.createTestSystem('distant-reach', 'Distant Reach System', createSystemCoords(1100, 150)),
        this.createTestSystem('outer-rim', 'Outer Rim System', createSystemCoords(950, 250)),
        this.createTestSystem('frontier-edge', 'Frontier Edge System', createSystemCoords(1050, 100))
      ],
      controllingFaction: 'Expansion Fleet',
      description: 'Newly settled systems on the very edge of known space, requiring constant supply chains.'
    };

    return {
      sectors: [coreSector, frontierSector, industrialSector, miningSector, manufacturingSector, expansionSector],
      currentPlayerLocation: {
        sectorId: 'core-sector',
        systemId: 'sol-system',
        stationId: 'earth-station'
      }
    };
  }

  private createTestSystem(id: string, name: string, position: Coordinates): StarSystem {
    const stations: Station[] = [];
    const planets: Planet[] = [];

    // Create different systems with varying content and diverse station types
    switch (id) {
      case 'sol-system':
        // Earth System - Core Federation hub with multiple station types
        stations.push(
          {
            id: 'earth-station',
            name: 'Earth Station Alpha',
            type: 'trade',
            position: convertStationCoords({ x: position.x, y: position.y - 150 }), // 5x further from star (was -30)
            faction: 'Earth Federation',
            dockingCapacity: 50,
            services: ['refuel', 'repair', 'trading', 'missions'],
            description: 'The primary orbital station around Earth, hub of interstellar commerce.'
          },
          {
            id: 'sol-military-base',
            name: 'Sol Defense Platform',
            type: 'military',
            position: convertStationCoords({ x: position.x - 200, y: position.y + 100 }), // 5x further from star (was -40, +20)
            faction: 'Earth Federation',
            dockingCapacity: 30,
            services: ['refuel', 'repair', 'military_contracts', 'weapons'],
            description: 'Heavily fortified military station protecting the Sol system.'
          },
          {
            id: 'sol-luxury-resort',
            name: 'Orbital Paradise Resort',
            type: 'luxury',
            position: convertStationCoords({ x: position.x + 300, y: position.y - 50 }), // 5x further from star (was +60, -10)
            faction: 'Neutral',
            dockingCapacity: 25,
            services: ['refuel', 'luxury_trading', 'entertainment', 'high_end_missions'],
            description: 'Exclusive resort station catering to the wealthy elite.'
          }
        );
        planets.push(
          {
            id: 'earth',
            name: 'Earth',
            type: 'terrestrial',
            position: convertPlanetCoords({ x: position.x, y: position.y - 600 }), // 5x further from star (was -120)
            radius: 20,
            habitable: true,
            population: 8000000000,
            description: 'Birthplace of humanity.'
          },
          {
            id: 'mars',
            name: 'Mars',
            type: 'desert',
            position: convertPlanetCoords({ x: position.x + 400, y: position.y - 900 }), // 5x further from star (was +80, -180)
            radius: 15,
            habitable: false,
            population: 50000000,
            description: 'The red planet, first human colony beyond Earth.'
          },
          {
            id: 'jupiter',
            name: 'Jupiter',
            type: 'gas-giant',
            position: convertPlanetCoords({ x: position.x - 750, y: position.y + 1000 }), // 5x further from star (was -150, +200)
            radius: 35,
            habitable: false,
            description: 'Massive gas giant with numerous mining stations in its orbit.'
          }
        );
        break;

      case 'alpha-centauri':
        // Alpha Centauri - Mining and industrial focus
        stations.push(
          {
            id: 'centauri-outpost',
            name: 'Centauri Mining Outpost',
            type: 'mining',
            position: convertStationCoords({ x: position.x + 50, y: position.y - 100 }),
            faction: 'Industrial Consortium',
            dockingCapacity: 20,
            services: ['refuel', 'trading', 'mining_contracts'],
            description: 'A remote mining station extracting rare minerals.'
          },
          {
            id: 'centauri-refinery',
            name: 'Centauri Processing Station',
            type: 'industrial',
            position: convertStationCoords({ x: position.x - 125, y: position.y + 75 }),
            faction: 'Industrial Consortium',
            dockingCapacity: 35,
            services: ['refuel', 'repair', 'trading', 'manufacturing'],
            description: 'Major industrial complex processing raw materials from system mines.'
          }
        );
        planets.push(
          {
            id: 'proxima-b',
            name: 'Proxima Centauri b',
            type: 'terrestrial',
            position: convertPlanetCoords({ x: position.x + 100, y: position.y - 200 }),
            radius: 18,
            habitable: true,
            population: 5000000,
            description: 'Rocky planet in the habitable zone, humanity\'s first interstellar colony.'
          },
          {
            id: 'alpha-centauri-mining',
            name: 'Centauri Mining World',
            type: 'desert',
            position: convertPlanetCoords({ x: position.x - 150, y: position.y + 250 }),
            radius: 12,
            habitable: false,
            description: 'Mineral-rich desert world, heavily strip-mined for rare elements.'
          }
        );
        break;

      case 'sirius':
        // Sirius - Research and diplomatic focus
        stations.push(
          {
            id: 'sirius-research',
            name: 'Sirius Research Station',
            type: 'research',
            position: convertStationCoords({ x: position.x - 75, y: position.y + 125 }),
            faction: 'Scientific Alliance',
            dockingCapacity: 15,
            services: ['repair', 'research', 'data_trading', 'tech_missions'],
            description: 'Advanced research facility studying stellar phenomena.'
          },
          {
            id: 'sirius-diplomatic',
            name: 'Sirius Diplomatic Station',
            type: 'diplomatic',
            position: convertStationCoords({ x: position.x + 150, y: position.y - 50 }),
            faction: 'Neutral',
            dockingCapacity: 20,
            services: ['refuel', 'diplomatic_missions', 'faction_relations', 'mediation'],
            description: 'Neutral diplomatic station facilitating inter-faction negotiations.'
          }
        );
        planets.push(
          {
            id: 'sirius-research-world',
            name: 'Sirius Research World',
            type: 'ice',
            position: convertPlanetCoords({ x: position.x, y: position.y - 300 }),
            radius: 22,
            habitable: false,
            description: 'Frozen world with advanced underground research facilities.'
          },
          {
            id: 'sirius-ocean',
            name: 'Sirius Ocean World',
            type: 'ocean',
            position: convertPlanetCoords({ x: position.x + 200, y: position.y + 150 }),
            radius: 25,
            habitable: true,
            population: 2000000,
            description: 'Water world with floating cities and oceanic research stations.'
          }
        );
        break;

      case 'vega':
        // Vega - Entertainment and black market focus
        stations.push(
          {
            id: 'vega-entertainment',
            name: 'Vega Entertainment Complex',
            type: 'entertainment',
            position: convertStationCoords({ x: position.x, y: position.y - 100 }),
            faction: 'Neutral',
            dockingCapacity: 40,
            services: ['refuel', 'entertainment', 'gambling', 'information_trading'],
            description: 'Massive entertainment complex with casinos, clubs, and information brokers.'
          },
          {
            id: 'vega-smugglers-den',
            name: 'Vega Freeport',
            type: 'pirate',
            position: convertStationCoords({ x: position.x - 175, y: position.y + 150 }),
            faction: 'Pirates',
            dockingCapacity: 15,
            services: ['black_market', 'smuggling_missions', 'pirate_contracts'],
            description: 'Notorious pirate haven where no questions are asked and credits talk.'
          }
        );
        planets.push(
          {
            id: 'vega-prime',
            name: 'Vega Prime',
            type: 'terrestrial',
            position: convertPlanetCoords({ x: position.x + 125, y: position.y + 200 }),
            radius: 19,
            habitable: true,
            population: 100000000,
            description: 'Cosmopolitan world known for its entertainment districts and liberal laws.'
          },
          {
            id: 'vega-asteroid-haven',
            name: 'Vega Asteroid Base',
            type: 'desert',
            position: convertPlanetCoords({ x: position.x - 250, y: position.y - 175 }),
            radius: 8,
            habitable: false,
            description: 'Hollowed-out asteroid serving as a pirate stronghold and black market hub.'
          }
        );
        break;

      case 'arcturus':
        // Arcturus - Agricultural and medical focus
        stations.push(
          {
            id: 'arcturus-agricultural',
            name: 'Arcturus Agricultural Station',
            type: 'agricultural',
            position: convertStationCoords({ x: position.x + 100, y: position.y - 75 }),
            faction: 'Earth Federation',
            dockingCapacity: 30,
            services: ['refuel', 'trading', 'food_production', 'bio_research'],
            description: 'Advanced agricultural station producing food for the Core Worlds.'
          },
          {
            id: 'arcturus-medical',
            name: 'Arcturus Medical Center',
            type: 'medical',
            position: convertStationCoords({ x: position.x - 100, y: position.y + 125 }),
            faction: 'Medical Corps',
            dockingCapacity: 25,
            services: ['medical_treatment', 'pharmaceutical_trading', 'research', 'humanitarian_missions'],
            description: 'Premier medical facility serving the Core Worlds and beyond.'
          }
        );
        break;

      case 'kepler-442':
        // Kepler-442 - Frontier exploration and survey focus
        stations.push(
          {
            id: 'kepler-survey',
            name: 'Kepler Survey Station',
            type: 'exploration',
            position: convertStationCoords({ x: position.x, y: position.y - 125 }),
            faction: 'Outer Colonies Coalition',
            dockingCapacity: 20,
            services: ['refuel', 'repair', 'exploration_missions', 'cartography'],
            description: 'Frontier survey station mapping unexplored regions of space.'
          },
          {
            id: 'kepler-colonial',
            name: 'New Kepler Colony Hub',
            type: 'colonial',
            position: convertStationCoords({ x: position.x + 150, y: position.y + 100 }),
            faction: 'Outer Colonies Coalition',
            dockingCapacity: 35,
            services: ['trading', 'colonist_transport', 'supply_missions', 'construction'],
            description: 'Colonial administration center coordinating frontier settlement efforts.'
          },
          {
            id: 'kepler-deep-space',
            name: 'Kepler Deep Space Station',
            type: 'observatory',
            position: convertStationCoords({ x: position.x - 200, y: position.y - 75 }),
            faction: 'Scientific Alliance',
            dockingCapacity: 15,
            services: ['refuel', 'deep_space_missions', 'sensor_array', 'long_range_scanning'],
            description: 'Advanced sensor array monitoring the galactic edge for threats and opportunities.'
          }
        );
        planets.push(
          {
            id: 'kepler-442b',
            name: 'Kepler-442b',
            type: 'terrestrial',
            position: convertPlanetCoords({ x: position.x, y: position.y + 225 }),
            radius: 21,
            habitable: true,
            population: 1000000,
            description: 'Super-Earth with perfect conditions for human colonization.'
          },
          {
            id: 'kepler-mining-world',
            name: 'Kepler Mining World',
            type: 'desert',
            position: convertPlanetCoords({ x: position.x - 175, y: position.y + 75 }),
            radius: 11,
            habitable: false,
            description: 'Resource-rich world supplying the growing frontier colonies.'
          }
        );
        break;

      case 'gliese-667c':
        // Gliese 667C - Salvage and recycling operations
        stations.push(
          {
            id: 'gliese-salvage',
            name: 'Gliese Salvage Yards',
            type: 'salvage',
            position: convertStationCoords({ x: position.x - 50, y: position.y + 150 }),
            faction: 'Salvage Guild',
            dockingCapacity: 25,
            services: ['salvage_missions', 'scrap_trading', 'ship_breaking', 'rare_parts'],
            description: 'Massive salvage operation processing derelict ships and space debris.'
          }
        );
        break;

      case 'trappist-1':
        // TRAPPIST-1 - Scientific research outpost
        stations.push(
          {
            id: 'trappist-observatory',
            name: 'TRAPPIST Deep Space Observatory',
            type: 'observatory',
            position: convertStationCoords({ x: position.x, y: position.y - 150 }),
            faction: 'Scientific Alliance',
            dockingCapacity: 15,
            services: ['research', 'deep_space_missions', 'astronomical_data', 'long_range_scanning'],
            description: 'Remote observatory studying distant galaxies and cosmic phenomena.'
          }
        );
        planets.push(
          {
            id: 'trappist-1b',
            name: 'TRAPPIST-1b',
            type: 'terrestrial',
            position: convertPlanetCoords({ x: position.x - 100, y: position.y - 75 }),
            radius: 14,
            habitable: false,
            description: 'Innermost planet, too hot for habitation but rich in minerals.'
          },
          {
            id: 'trappist-1e',
            name: 'TRAPPIST-1e',
            type: 'terrestrial',
            position: convertPlanetCoords({ x: position.x + 75, y: position.y + 100 }),
            radius: 16,
            habitable: true,
            population: 500000,
            description: 'Potentially habitable world with a small research colony.'
          },
          {
            id: 'trappist-1f',
            name: 'TRAPPIST-1f',
            type: 'ocean',
            position: convertPlanetCoords({ x: position.x + 175, y: position.y - 50 }),
            radius: 17,
            habitable: true,
            population: 200000,
            description: 'Ocean world with underwater cities and research facilities.'
          },
          {
            id: 'trappist-1h',
            name: 'TRAPPIST-1h',
            type: 'ice',
            position: convertPlanetCoords({ x: position.x - 150, y: position.y + 125 }),
            radius: 13,
            habitable: false,
            description: 'Frozen outer planet used as a research station and ice mining operation.'
          }
        );
        break;

      case 'bernard-star':
        // Barnard's Star - Heavy industrial manufacturing
        stations.push(
          {
            id: 'barnard-foundry',
            name: 'Barnard Heavy Industries',
            type: 'foundry',
            position: convertStationCoords({ x: position.x, y: position.y - 100 }),
            faction: 'Industrial Consortium',
            dockingCapacity: 40,
            services: ['ship_construction', 'heavy_manufacturing', 'industrial_trading', 'bulk_transport'],
            description: 'Massive industrial complex specializing in ship construction and heavy manufacturing.'
          },
          {
            id: 'barnard-worker-habitat',
            name: 'Barnard Worker Habitat',
            type: 'habitat',
            position: convertStationCoords({ x: position.x + 175, y: position.y + 75 }),
            faction: 'Industrial Consortium',
            dockingCapacity: 50,
            services: ['residential', 'worker_transport', 'basic_trading', 'recreational'],
            description: 'Residential station housing thousands of industrial workers and their families.'
          }
        );
        break;

      case 'wolf-359':
        // Wolf 359 - Security and prison focus
        stations.push(
          {
            id: 'wolf-security',
            name: 'Wolf 359 Security Station',
            type: 'security',
            position: convertStationCoords({ x: position.x - 125, y: position.y }),
            faction: 'Security Forces',
            dockingCapacity: 30,
            services: ['security_missions', 'law_enforcement', 'prisoner_transport', 'bounty_hunting'],
            description: 'High-security station coordinating law enforcement across industrial sectors.'
          },
          {
            id: 'wolf-prison',
            name: 'Wolf Penitentiary Complex',
            type: 'prison',
            position: convertStationCoords({ x: position.x + 200, y: position.y + 125 }),
            faction: 'Security Forces',
            dockingCapacity: 10,
            services: ['prisoner_transport', 'rehabilitation_programs', 'restricted_access'],
            description: 'Maximum security prison complex for the most dangerous criminals.'
          }
        );
        break;

      case 'ross-128':
        // Ross 128 - Energy production and fuel depot
        stations.push(
          {
            id: 'ross-energy',
            name: 'Ross Stellar Energy Plant',
            type: 'energy',
            position: convertStationCoords({ x: position.x, y: position.y - 150 }),
            faction: 'Industrial Consortium',
            dockingCapacity: 25,
            services: ['fuel_depot', 'energy_trading', 'stellar_harvesting', 'power_systems'],
            description: 'Advanced stellar energy collection facility powering industrial operations.'
          }
        );
        break;

      // MINING SECTOR SYSTEMS
      case 'mining-belt-alpha':
        // Primary iron and common metals mining
        stations.push(
          {
            id: 'alpha-iron-mines',
            name: 'Alpha Belt Iron Mines',
            type: 'mining',
            position: convertStationCoords({ x: position.x - 100, y: position.y }),
            faction: 'Mining Guild',
            dockingCapacity: 30,
            services: ['refuel', 'basic_repair', 'raw_materials_trading', 'mining_equipment'],
            description: 'Massive iron ore extraction operation in the Alpha asteroid belt.'
          },
          {
            id: 'alpha-copper-extraction',
            name: 'Alpha Copper Extraction Facility',
            type: 'mining',
            position: convertStationCoords({ x: position.x + 125, y: position.y - 75 }),
            faction: 'Mining Guild',
            dockingCapacity: 20,
            services: ['refuel', 'copper_ore_trading', 'mining_contracts', 'equipment_maintenance'],
            description: 'Specialized copper mining operation producing materials for ship electronics.'
          }
        );
        break;

      case 'mining-belt-beta':
        // Titanium and rare metals mining
        stations.push(
          {
            id: 'beta-titanium-mines',
            name: 'Beta Belt Titanium Extraction',
            type: 'mining',
            position: convertStationCoords({ x: position.x, y: position.y - 125 }),
            faction: 'Mining Guild',
            dockingCapacity: 25,
            services: ['refuel', 'repair', 'titanium_ore_trading', 'heavy_mining_equipment'],
            description: 'Premier titanium mining facility providing materials for ship hull construction.'
          },
          {
            id: 'beta-processing-station',
            name: 'Beta Ore Processing Station',
            type: 'industrial',
            position: convertStationCoords({ x: position.x + 150, y: position.y + 100 }),
            faction: 'Mining Guild',
            dockingCapacity: 35,
            services: ['ore_processing', 'refined_materials', 'bulk_transport', 'quality_control'],
            description: 'Initial processing facility that prepares raw ores for transport to refineries.'
          }
        );
        break;

      case 'mining-belt-gamma':
        // Rare earth elements and exotic materials
        stations.push(
          {
            id: 'gamma-rare-earth-facility',
            name: 'Gamma Rare Earth Facility',
            type: 'mining',
            position: convertStationCoords({ x: position.x - 75, y: position.y + 100 }),
            faction: 'Mining Guild',
            dockingCapacity: 20,
            services: ['rare_materials_extraction', 'exotic_ore_trading', 'specialized_equipment', 'research_support'],
            description: 'High-tech mining operation extracting rare earth elements for advanced ship systems.'
          }
        );
        break;

      case 'deep-core-system':
        // Deep space mining headquarters
        stations.push(
          {
            id: 'deep-core-command',
            name: 'Deep Core Mining Command',
            type: 'industrial',
            position: convertStationCoords({ x: position.x, y: position.y }),
            faction: 'Mining Guild',
            dockingCapacity: 50,
            services: ['mining_coordination', 'bulk_storage', 'transport_hub', 'guild_administration'],
            description: 'Central command station coordinating all mining operations across the sector.'
          },
          {
            id: 'deep-core-depot',
            name: 'Deep Core Supply Depot',
            type: 'trade',
            position: convertStationCoords({ x: position.x + 200, y: position.y - 150 }),
            faction: 'Mining Guild',
            dockingCapacity: 60,
            services: ['bulk_trading', 'mining_supplies', 'equipment_sales', 'transport_services'],
            description: 'Major supply depot providing equipment and services to mining operations.'
          }
        );
        break;

      // MANUFACTURING SECTOR SYSTEMS  
      case 'refinery-central':
        // Central refining operations
        stations.push(
          {
            id: 'central-steel-refinery',
            name: 'Central Steel Refinery',
            type: 'industrial',
            position: convertStationCoords({ x: position.x, y: position.y - 100 }),
            faction: 'Manufacturing Alliance',
            dockingCapacity: 40,
            services: ['ore_refining', 'steel_production', 'alloy_manufacturing', 'quality_testing'],
            description: 'Massive refinery converting raw ores into steel alloys for ship construction.'
          },
          {
            id: 'titanium-processing-plant',
            name: 'Titanium Processing Plant',
            type: 'industrial',
            position: convertStationCoords({ x: position.x + 175, y: position.y + 75 }),
            faction: 'Manufacturing Alliance',
            dockingCapacity: 30,
            services: ['titanium_refining', 'hull_plate_manufacturing', 'precision_machining', 'surface_treatment'],
            description: 'Specialized facility creating titanium plates for advanced ship hulls.'
          }
        );
        break;

      case 'component-forge':
        // Ship component manufacturing
        stations.push(
          {
            id: 'component-manufacturing-hub',
            name: 'Component Manufacturing Hub',
            type: 'industrial',
            position: convertStationCoords({ x: position.x, y: position.y }),
            faction: 'Manufacturing Alliance',
            dockingCapacity: 45,
            services: ['component_assembly', 'electronics_manufacturing', 'subsystem_production', 'testing_facilities'],
            description: 'Advanced facility producing ship components from processed materials.'
          },
          {
            id: 'fusion-drive-facility',
            name: 'Fusion Drive Manufacturing',
            type: 'industrial',
            position: convertStationCoords({ x: position.x - 150, y: position.y + 125 }),
            faction: 'Manufacturing Alliance',
            dockingCapacity: 25,
            services: ['fusion_drive_production', 'propulsion_systems', 'drive_testing', 'advanced_engineering'],
            description: 'Specialized facility manufacturing fusion drives for starship propulsion.'
          }
        );
        break;

      case 'assembly-prime':
        // Ship hull assembly
        stations.push(
          {
            id: 'hull-assembly-station',
            name: 'Prime Hull Assembly Station',
            type: 'industrial',
            position: convertStationCoords({ x: position.x, y: position.y - 150 }),
            faction: 'Manufacturing Alliance',
            dockingCapacity: 50,
            services: ['hull_assembly', 'structural_engineering', 'framework_construction', 'hull_testing'],
            description: 'Massive facility assembling ship hulls from processed titanium plates and components.'
          }
        );
        break;

      case 'shipyard-nexus':
        // Final ship construction and delivery
        stations.push(
          {
            id: 'nexus-shipyard-alpha',
            name: 'Nexus Shipyard Alpha',
            type: 'shipyard',
            position: convertStationCoords({ x: position.x - 125, y: position.y }),
            faction: 'Manufacturing Alliance',
            dockingCapacity: 30,
            services: ['ship_construction', 'final_assembly', 'system_integration', 'delivery_coordination'],
            description: 'Premier shipyard facility completing final ship assembly and delivery.'
          },
          {
            id: 'nexus-shipyard-beta',
            name: 'Nexus Shipyard Beta',
            type: 'shipyard',
            position: convertStationCoords({ x: position.x + 150, y: position.y + 100 }),
            faction: 'Manufacturing Alliance',
            dockingCapacity: 25,
            services: ['ship_construction', 'custom_orders', 'upgrade_installation', 'quality_assurance'],
            description: 'Specialized shipyard for custom ship orders and advanced modifications.'
          }
        );
        break;

      // EXPANSION SECTOR SYSTEMS
      case 'new-horizon':
        // New colony requiring supply chain
        stations.push(
          {
            id: 'horizon-colony-hub',
            name: 'New Horizon Colony Hub',
            type: 'colonial',
            position: convertStationCoords({ x: position.x, y: position.y }),
            faction: 'Expansion Fleet',
            dockingCapacity: 35,
            services: ['colonist_services', 'supply_distribution', 'ship_delivery_reception', 'frontier_coordination'],
            description: 'Growing colony that represents the end point of the complete production chain.'
          }
        );
        break;

      case 'distant-reach':
        // Remote trading post
        stations.push(
          {
            id: 'reach-trading-post',
            name: 'Distant Reach Trading Post',
            type: 'trade',
            position: convertStationCoords({ x: position.x, y: position.y }),
            faction: 'Expansion Fleet',
            dockingCapacity: 20,
            services: ['frontier_trading', 'ship_sales', 'supply_depot', 'exploration_support'],
            description: 'Remote trading station where completed ships are delivered to frontier operations.'
          }
        );
        break;

      case 'outer-rim':
        // Military outpost needing ships
        stations.push(
          {
            id: 'rim-defense-station',
            name: 'Outer Rim Defense Station',
            type: 'military',
            position: convertStationCoords({ x: position.x, y: position.y }),
            faction: 'Expansion Fleet',
            dockingCapacity: 40,
            services: ['military_operations', 'fleet_maintenance', 'ship_procurement', 'defense_coordination'],
            description: 'Military station requiring a constant supply of ships from the production chain.'
          }
        );
        break;

      case 'frontier-edge':
        // Deep space exploration base
        stations.push(
          {
            id: 'edge-exploration-base',
            name: 'Frontier Edge Exploration Base',
            type: 'exploration',
            position: convertStationCoords({ x: position.x, y: position.y }),
            faction: 'Expansion Fleet',
            dockingCapacity: 15,
            services: ['exploration_missions', 'deep_space_operations', 'ship_resupply', 'survey_coordination'],
            description: 'Cutting-edge exploration facility that relies on the production chain for ship supplies.'
          }
        );
        break;
    }

    // Create gates for inter-sector travel
    const gates = this.createGatesForSystem(id, position);

    return {
      id,
      name,
      position,
      star: {
        name: name.split(' ')[0],
        type: 'yellow-dwarf',
        temperature: 5778
      },
      stations,
      planets,
      gates,
      securityLevel: id === 'sol-system' ? 9 : 6
    };
  }

  /**
   * Create gates for a system to enable inter-sector travel
   */
  private createGatesForSystem(systemId: string, systemPosition: Coordinates): Gate[] {
    const gates: Gate[] = [];
    
    // Create bidirectional gate network for cross-sector navigation
    switch (systemId) {
      case 'sol-system':
        // Gates from Core Sector to other sectors
        gates.push(
          {
            id: 'gate-to-frontier',
            name: 'Frontier Gate',
            position: convertStationCoords({ x: systemPosition.x + 450, y: systemPosition.y - 200 }),
            destinationSectorId: 'frontier-sector',
            destinationSystemId: 'kepler-442',
            energyCost: 50,
            isActive: true,
            description: 'Ancient alien gateway leading to the Frontier Sector. Ships require 50 fuel units to transit.'
          },
          {
            id: 'gate-to-industrial',
            name: 'Industrial Gate',
            position: convertStationCoords({ x: systemPosition.x - 300, y: systemPosition.y + 400 }),
            destinationSectorId: 'industrial-sector',
            destinationSystemId: 'bernard-star',
            energyCost: 50,
            isActive: true,
            description: 'Ancient alien gateway leading to the Industrial Sector. Heavy manufacturing awaits beyond.'
          },
          {
            id: 'gate-to-mining',
            name: 'Mining Gate',
            position: convertStationCoords({ x: systemPosition.x + 500, y: systemPosition.y + 300 }),
            destinationSectorId: 'mining-sector',
            destinationSystemId: 'mining-belt-alpha',
            energyCost: 60,
            isActive: true,
            description: 'Ancient alien gateway leading to the Mining Sector. Rich asteroid belts beyond.'
          },
          {
            id: 'gate-to-manufacturing',
            name: 'Manufacturing Gate',
            position: convertStationCoords({ x: systemPosition.x - 400, y: systemPosition.y - 300 }),
            destinationSectorId: 'manufacturing-sector',
            destinationSystemId: 'assembly-prime',
            energyCost: 55,
            isActive: true,
            description: 'Ancient alien gateway leading to the Manufacturing Sector. Advanced production facilities beyond.'
          }
        );
        break;

      case 'kepler-442':
        // Return gate from Frontier to Core + gate to Expansion
        gates.push(
          {
            id: 'gate-to-core',
            name: 'Core Gate',
            position: convertStationCoords({ x: systemPosition.x - 400, y: systemPosition.y + 200 }),
            destinationSectorId: 'core-sector',
            destinationSystemId: 'sol-system',
            energyCost: 50,
            isActive: true,
            description: 'Gateway back to the Core Worlds. Earth and Sol system await.'
          },
          {
            id: 'gate-to-expansion',
            name: 'Expansion Gate',
            position: convertStationCoords({ x: systemPosition.x + 350, y: systemPosition.y - 150 }),
            destinationSectorId: 'expansion-sector',
            destinationSystemId: 'new-horizon',
            energyCost: 40,
            isActive: true,
            description: 'Gateway to the Expansion Sector. New colonies need supplies and ships.'
          }
        );
        break;

      case 'bernard-star':
        // Return gate from Industrial to Core + gate to Manufacturing
        gates.push(
          {
            id: 'gate-to-core',
            name: 'Core Gate',
            position: convertStationCoords({ x: systemPosition.x + 300, y: systemPosition.y - 400 }),
            destinationSectorId: 'core-sector',
            destinationSystemId: 'sol-system',
            energyCost: 50,
            isActive: true,
            description: 'Gateway back to the Core Worlds.'
          },
          {
            id: 'gate-to-manufacturing',
            name: 'Manufacturing Gate',
            position: convertStationCoords({ x: systemPosition.x + 200, y: systemPosition.y + 350 }),
            destinationSectorId: 'manufacturing-sector',
            destinationSystemId: 'refinery-central',
            energyCost: 45,
            isActive: true,
            description: 'Gateway to Manufacturing Sector. Raw materials flow to advanced production.'
          }
        );
        break;

      case 'mining-belt-alpha':
        // Return gate from Mining to Core + gate to Manufacturing
        gates.push(
          {
            id: 'gate-to-core',
            name: 'Core Gate',
            position: convertStationCoords({ x: systemPosition.x - 500, y: systemPosition.y - 300 }),
            destinationSectorId: 'core-sector',
            destinationSystemId: 'sol-system',
            energyCost: 60,
            isActive: true,
            description: 'Gateway back to the Core Worlds.'
          },
          {
            id: 'gate-to-manufacturing',
            name: 'Manufacturing Gate',
            position: convertStationCoords({ x: systemPosition.x - 200, y: systemPosition.y + 250 }),
            destinationSectorId: 'manufacturing-sector',
            destinationSystemId: 'refinery-central',
            energyCost: 40,
            isActive: true,
            description: 'Gateway to Manufacturing Sector. Raw ores flow to refineries.'
          }
        );
        break;

      case 'assembly-prime':
        // Gates from Manufacturing to Core and Expansion
        gates.push(
          {
            id: 'gate-to-core',
            name: 'Core Gate',
            position: convertStationCoords({ x: systemPosition.x + 400, y: systemPosition.y + 300 }),
            destinationSectorId: 'core-sector',
            destinationSystemId: 'sol-system',
            energyCost: 55,
            isActive: true,
            description: 'Gateway back to the Core Worlds.'
          },
          {
            id: 'gate-to-expansion',
            name: 'Expansion Gate',
            position: convertStationCoords({ x: systemPosition.x + 250, y: systemPosition.y - 200 }),
            destinationSectorId: 'expansion-sector',
            destinationSystemId: 'new-horizon',
            energyCost: 45,
            isActive: true,
            description: 'Gateway to Expansion Sector. Completed ships flow to new colonies.'
          }
        );
        break;

      case 'refinery-central':
        // Gate from Manufacturing to Mining for raw materials
        gates.push({
          id: 'gate-to-mining',
          name: 'Mining Gate',
          position: convertStationCoords({ x: systemPosition.x + 200, y: systemPosition.y - 250 }),
          destinationSectorId: 'mining-sector',
          destinationSystemId: 'mining-belt-alpha',
          energyCost: 40,
          isActive: true,
          description: 'Gateway to Mining Sector. Source of raw materials for refineries.'
        });
        break;

      case 'new-horizon':
        // Return gates from Expansion to Manufacturing and Frontier
        gates.push(
          {
            id: 'gate-to-manufacturing',
            name: 'Manufacturing Gate',
            position: convertStationCoords({ x: systemPosition.x - 250, y: systemPosition.y + 200 }),
            destinationSectorId: 'manufacturing-sector',
            destinationSystemId: 'assembly-prime',
            energyCost: 45,
            isActive: true,
            description: 'Gateway to Manufacturing Sector. Source of ships and equipment.'
          },
          {
            id: 'gate-to-frontier',
            name: 'Frontier Gate',
            position: convertStationCoords({ x: systemPosition.x - 350, y: systemPosition.y + 150 }),
            destinationSectorId: 'frontier-sector',
            destinationSystemId: 'kepler-442',
            energyCost: 40,
            isActive: true,
            description: 'Gateway to Frontier Sector. Connection to established frontier systems.'
          }
        );
        break;
    }
    
    return gates;
  }

  getGalaxy(): Galaxy {
    return this.galaxy;
  }

  getCurrentSector(): Sector | undefined {
    return this.galaxy.sectors.find(s => s.id === this.galaxy.currentPlayerLocation.sectorId);
  }

  getCurrentSystem(): StarSystem | undefined {
    const sector = this.getCurrentSector();
    if (!sector) return undefined;
    return sector.systems.find(s => s.id === this.galaxy.currentPlayerLocation.systemId);
  }

  getCurrentStation(): Station | undefined {
    const system = this.getCurrentSystem();
    if (!system || !this.galaxy.currentPlayerLocation.stationId) return undefined;
    return system.stations.find(s => s.id === this.galaxy.currentPlayerLocation.stationId);
  }

  /**
   * Get the current player position - either station position or system position
   */
  getCurrentPlayerPosition(): Coordinates {
    const currentStation = this.getCurrentStation();
    if (currentStation) {
      return currentStation.position;
    }
    
    const currentSystem = this.getCurrentSystem();
    if (currentSystem) {
      return currentSystem.position;
    }
    
    // Fallback to origin if no current location
    return createShipCoords(0, 0);
  }

  getAvailableTargets(): NavigationTarget[] {
    const currentSector = this.getCurrentSector();
    if (!currentSector) return [];

    const targets: NavigationTarget[] = [];
    const currentPos = this.getCurrentSystem()?.position || createSystemCoords(0, 0);

    // Add systems in current sector
    currentSector.systems.forEach(system => {
      if (system.id !== this.galaxy.currentPlayerLocation.systemId) {
        const distance = this.calculateDistance(currentPos, system.position);
        targets.push({
          type: 'system',
          id: system.id,
          name: system.name,
          position: system.position,
          distance,
          estimatedTravelTime: distance / 10 // Simple time calculation
        });
      }

      // Add stations in current system if we're in this system
      if (system.id === this.galaxy.currentPlayerLocation.systemId) {
        system.stations.forEach(station => {
          if (station.id !== this.galaxy.currentPlayerLocation.stationId) {
            const distance = this.calculateDistance(currentPos, station.position);
            targets.push({
              type: 'station',
              id: station.id,
              name: station.name,
              position: station.position,
              distance,
              estimatedTravelTime: distance / 50 // Faster travel within system
            });
          }
        });
        
        // Add gates in current system
        system.gates.forEach(gate => {
          const distance = this.calculateDistance(currentPos, gate.position);
          targets.push({
            type: 'gate',
            id: gate.id,
            name: gate.name,
            position: gate.position,
            distance,
            estimatedTravelTime: distance / 50 // Similar travel time as stations
          });
        });
      }
    });

    return targets.sort((a, b) => a.distance - b.distance);
  }

  navigateToTarget(targetId: string): boolean {
    const targets = this.getAvailableTargets();
    const target = targets.find(t => t.id === targetId);
    
    if (!target) return false;

    if (target.type === 'system') {
      this.galaxy.currentPlayerLocation.systemId = target.id;
      this.galaxy.currentPlayerLocation.stationId = undefined;
      // Clear player's current station status when navigating to a system
      if (this.playerManager) {
        this.playerManager.setCurrentStation(null);
      }
    } else if (target.type === 'station') {
      // For stations, move the ship to the station coordinates first
      // The ship will automatically dock when it reaches the station
      const success = this.moveShipToCoordinates(target.position.x, target.position.y);
      if (success) {
        // Store the target station ID so we can dock when movement completes
        this.pendingDockingTarget = targetId;
      }
      return success;
    } else if (target.type === 'gate') {
      // Handle gate teleportation
      return this.useGate(targetId);
    }

    return true;
  }

  /**
   * Use a gate to teleport to another sector
   */
  private useGate(gateId: string): boolean {
    const currentSystem = this.getCurrentSystem();
    if (!currentSystem) return false;

    const gate = currentSystem.gates.find(g => g.id === gateId);
    if (!gate || !gate.isActive) return false;

    // Check if player has enough fuel
    if (this.playerShip) {
      // For now, we'll assume fuel is stored in ship equipment or a separate fuel system
      // Since the current ship structure doesn't explicitly have fuel, we'll check
      // if the player has the required credits to "buy" fuel for the gate
      if (this.playerManager) {
        const player = this.playerManager.getPlayer();
        if (player.credits < gate.energyCost) {
          return false;
        }
        
        // Deduct fuel cost
        this.playerManager.spendCredits(gate.energyCost);
      }
    }

    // Find destination sector
    const destinationSector = this.galaxy.sectors.find(s => s.id === gate.destinationSectorId);
    if (!destinationSector) {
      return false;
    }

    // Determine destination system
    let destinationSystemId = gate.destinationSystemId;
    if (!destinationSystemId) {
      // If no specific system specified, use the first system in the sector
      destinationSystemId = destinationSector.systems[0]?.id;
    }

    if (!destinationSystemId) {
      return false;
    }

    // Perform the teleportation
    this.galaxy.currentPlayerLocation.sectorId = gate.destinationSectorId;
    this.galaxy.currentPlayerLocation.systemId = destinationSystemId;
    this.galaxy.currentPlayerLocation.stationId = undefined; // Arrive in space

    // Update ship location if available
    if (this.playerShip) {
      this.playerShip.location.systemId = destinationSystemId;
      this.playerShip.location.stationId = undefined;
      this.playerShip.location.isInTransit = false;
      
      // Set ship coordinates to destination system center
      const destinationSystem = destinationSector.systems.find(s => s.id === destinationSystemId);
      if (destinationSystem) {
        this.playerShip.location.coordinates = {
          x: destinationSystem.position.x,
          y: destinationSystem.position.y,
          z: 50 // Ship layer
        };
      }
    }

    // Clear player's current station status
    if (this.playerManager) {
      this.playerManager.setCurrentStation(null);
    }

<<<<<<< HEAD
    // Update scene manager with new ship position
    if (this.sceneManager && this.playerShip) {
      this.sceneManager.setPlayerShip(this.playerShip);
    }

    console.log(`Successfully used gate ${gate.name} to travel to ${destinationSector.name} - ${destinationSystemId}`);
=======
>>>>>>> 45ae4e2b
    return true;
  }

  /**
   * Check if the player's ship has collided with any gates and trigger gate usage
   */
  private checkGateCollisions(): void {
    if (!this.playerShip || !this.playerShip.location.coordinates) return;

    const currentSystem = this.getCurrentSystem();
    if (!currentSystem || currentSystem.gates.length === 0) return;

    const shipPos = this.playerShip.location.coordinates;
    const gateCollisionRadius = 25; // Same as click radius for gates

    // Check collision with each gate in the current system
    for (const gate of currentSystem.gates) {
      if (!gate.isActive) continue;

      const distance = this.calculateDistance(shipPos, gate.position);
      
      if (distance <= gateCollisionRadius) {
        console.log(`Ship collided with gate ${gate.name} at distance ${distance.toFixed(2)}`);
        
        // Stop ship movement immediately
        if (this.shipMovement) {
          this.shipMovement = null;
          this.playerShip.location.isInTransit = false;
        }
        
        // Stop scene manager ship movement if available
        if (this.sceneManager) {
          this.sceneManager.stopShipMovement();
        }
        
        // Trigger gate usage
        const success = this.useGate(gate.id);
        if (success) {
          console.log(`Successfully used gate ${gate.name} for sector transition`);
        } else {
          console.log(`Failed to use gate ${gate.name} - insufficient fuel or other issue`);
        }
        
        // Only process the first gate collision to avoid conflicts
        break;
      }
    }
  }

  /**
   * Move the player's ship to specific coordinates in space
   */
  moveShipToCoordinates(worldX: number, worldY: number): boolean {
    if (!this.playerShip || !this.playerShip.location.coordinates) return false;

    // Allow unrestricted movement within the current system to reach all planets and stations
    // Ships should be able to reach any celestial body in their current system
    const currentSystem = this.getCurrentSystem();
    if (currentSystem) {
      const systemX = currentSystem.position.x;
      const systemY = currentSystem.position.y;
      
      // Apply generous bounds to allow access to distant planets like Jupiter
      // Expand to ±2000 units to accommodate the furthest objects in any system
      const maxSystemRadius = 2000;
      const boundedX = Math.max(systemX - maxSystemRadius, Math.min(systemX + maxSystemRadius, worldX));
      const boundedY = Math.max(systemY - maxSystemRadius, Math.min(systemY + maxSystemRadius, worldY));
      
      worldX = boundedX;
      worldY = boundedY;
    }

    // Use scene manager for actor-based movement if available
    if (this.sceneManager) {
      // Set up movement completion callback for docking and gate collision
      const success = this.sceneManager.moveShipTo(worldX, worldY, () => {
        // This callback will be called when movement completes
        if (this.pendingDockingTarget) {
          // Dock at the target station
          this.galaxy.currentPlayerLocation.stationId = this.pendingDockingTarget;
          // Update player's current station status
          if (this.playerManager) {
            this.playerManager.setCurrentStation(this.pendingDockingTarget);
          }
          this.pendingDockingTarget = null;
        }
        
        // Check for gate collisions at final destination
        this.checkGateCollisions();
      });
      return success;
    }

    // Fallback to legacy movement system
    this.shipMovement = {
      isMoving: true,
      startPos: { ...this.playerShip.location.coordinates },
      targetPos: createShipCoords(worldX, worldY),
      startTime: Date.now(),
      duration: 3000 // 3 seconds for movement
    };

    // Set ship to transit state
    this.playerShip.location.isInTransit = true;
    this.playerShip.location.stationId = undefined; // No longer docked
    
    // Clear player's current station status when ship starts moving
    if (this.playerManager) {
      this.playerManager.setCurrentStation(null);
    }
    
    console.log(`Ship moving from (${this.shipMovement.startPos.x}, ${this.shipMovement.startPos.y}) to (${worldX}, ${worldY})`);
    
    return true;
  }

  private calculateDistance(pos1: Coordinates, pos2: Coordinates): number {
    const dx = pos2.x - pos1.x;
    const dy = pos2.y - pos1.y;
    return Math.sqrt(dx * dx + dy * dy);
  }

  getAllVisibleObjects(): Array<{type: string, object: Station | Planet | Ship | Gate | {name: string; type: string}, position: Coordinates}> {
    const currentSystem = this.getCurrentSystem();
    if (!currentSystem) return [];

    const objects: Array<{type: string, object: Station | Planet | Ship | Gate | {name: string; type: string}, position: Coordinates}> = [];

    // Add star
    objects.push({
      type: 'star',
      object: currentSystem.star,
      position: currentSystem.position
    });

    // Add stations
    currentSystem.stations.forEach(station => {
      objects.push({
        type: 'station',
        object: station,
        position: station.position
      });
    });

    // Add planets
    currentSystem.planets.forEach(planet => {
      objects.push({
        type: 'planet',
        object: planet,
        position: planet.position
      });
    });

    // Add player ship if in this system and has coordinates
    if (this.playerShip && 
        this.playerShip.location.systemId === currentSystem.id && 
        this.playerShip.location.coordinates) {
      objects.push({
        type: 'ship',
        object: this.playerShip,
        position: this.playerShip.location.coordinates
      });
    }

    // Add NPC ships if available
    if (this.npcAIManager) {
      const npcShips = this.npcAIManager.getNPCsInSystem(currentSystem.id);
      npcShips.forEach((npcShip: any) => {
        if (npcShip.position.coordinates) {
          objects.push({
            type: 'npc-ship',
            object: npcShip,
            position: npcShip.position.coordinates
          });
        }
      });
    }

    // Add gates in current system
    currentSystem.gates.forEach(gate => {
      objects.push({
        type: 'gate',
        object: gate,
        position: gate.position
      });
    });

    console.log('Total visible objects:', objects.length, 'Types:', objects.map(obj => obj.type));
    return objects;
  }

  getAllStations(): Station[] {
    const allStations: Station[] = [];
    for (const sector of this.galaxy.sectors) {
      for (const system of sector.systems) {
        allStations.push(...system.stations);
      }
    }
    return allStations;
  }

  // Navigation Integration Methods

  /**
   * Create a NavigationTarget from a station
   */
  createStationTarget(stationId: string): NavigationTarget | null {
    const station = this.getStationById(stationId);
    if (!station) return null;

    const currentPos = this.getCurrentPlayerPosition();
    const distance = this.calculateDistance(currentPos, station.position);
    
    return {
      type: 'station',
      id: station.id,
      name: station.name,
      position: station.position,
      distance,
      estimatedTravelTime: this.estimateStationTravelTime(station)
    };
  }

  /**
   * Create a NavigationTarget from a system
   */
  createSystemTarget(systemId: string): NavigationTarget | null {
    const system = this.getSystemById(systemId);
    if (!system) return null;

    const currentPos = this.getCurrentPlayerPosition();
    const distance = this.calculateDistance(currentPos, system.position);
    
    return {
      type: 'system',
      id: system.id,
      name: system.name,
      position: system.position,
      distance,
      estimatedTravelTime: this.estimateSystemTravelTime(system)
    };
  }

  /**
   * Get station by ID from all sectors/systems
   */
  getStationById(stationId: string): Station | null {
    for (const sector of this.galaxy.sectors) {
      for (const system of sector.systems) {
        const station = system.stations.find(s => s.id === stationId);
        if (station) return station;
      }
    }
    return null;
  }

  /**
   * Get system by ID from all sectors
   */
  getSystemById(systemId: string): StarSystem | null {
    for (const sector of this.galaxy.sectors) {
      const system = sector.systems.find(s => s.id === systemId);
      if (system) return system;
    }
    return null;
  }

  /**
   * Estimate travel time to a station (in milliseconds)
   */
  private estimateStationTravelTime(station: Station): number {
    const currentSystem = this.getCurrentSystem();
    if (!currentSystem) return 0;

    const currentPos = this.getCurrentPlayerPosition();
    const distance = this.calculateDistance(currentPos, station.position);
    
    // Check if station is in the same system
    const isInSameSystem = currentSystem.stations.some(s => s.id === station.id);
    const baseSpeed = isInSameSystem ? 150 : 50; // Faster travel within system
    
    const travelTimeHours = Math.max(0.01, distance / baseSpeed);
    return travelTimeHours * 60 * 60 * 1000; // Convert to milliseconds
  }

  /**
   * Estimate travel time to a system (in milliseconds)
   */
  private estimateSystemTravelTime(system: StarSystem): number {
    const currentPos = this.getCurrentPlayerPosition();
    const distance = this.calculateDistance(currentPos, system.position);
    
    // Inter-system travel is typically slower
    const baseSpeed = 25; // Slow jump drive speeds
    const travelTimeHours = Math.max(0.5, distance / baseSpeed); // Minimum 30 minutes for system jumps
    return travelTimeHours * 60 * 60 * 1000; // Convert to milliseconds
  }

  /**
   * Get all reachable stations as navigation targets
   */
  getAllReachableStations(): NavigationTarget[] {
    const targets: NavigationTarget[] = [];
    const currentPos = this.getCurrentPlayerPosition();
    
    for (const sector of this.galaxy.sectors) {
      for (const system of sector.systems) {
        for (const station of system.stations) {
          // Skip current location
          if (station.id === this.galaxy.currentPlayerLocation.stationId) continue;
          
          const distance = this.calculateDistance(currentPos, station.position);
          targets.push({
            type: 'station',
            id: station.id,
            name: station.name,
            position: station.position,
            distance,
            estimatedTravelTime: this.estimateStationTravelTime(station)
          });
        }
      }
    }
    
    return targets.sort((a, b) => a.distance - b.distance);
  }

  /**
   * Get all reachable systems as navigation targets
   */
  getAllReachableSystems(): NavigationTarget[] {
    const targets: NavigationTarget[] = [];
    const currentPos = this.getCurrentPlayerPosition();
    
    for (const sector of this.galaxy.sectors) {
      for (const system of sector.systems) {
        // Skip current system
        if (system.id === this.galaxy.currentPlayerLocation.systemId) continue;
        
        const distance = this.calculateDistance(currentPos, system.position);
        targets.push({
          type: 'system',
          id: system.id,
          name: system.name,
          position: system.position,
          distance,
          estimatedTravelTime: this.estimateSystemTravelTime(system)
        });
      }
    }
    
    return targets.sort((a, b) => a.distance - b.distance);
  }

  /**
   * Get all reachable gates as navigation targets
   */
  getAllReachableGates(): NavigationTarget[] {
    const targets: NavigationTarget[] = [];
    const currentPos = this.getCurrentPlayerPosition();
    const currentSystem = this.getCurrentSystem();
    
    if (!currentSystem) return targets;
    
    // Only show gates in the current system
    for (const gate of currentSystem.gates) {
      const distance = this.calculateDistance(currentPos, gate.position);
      targets.push({
        type: 'gate',
        id: gate.id,
        name: gate.name,
        position: gate.position,
        distance,
        estimatedTravelTime: this.estimateGateTravelTime(gate)
      });
    }
    
    return targets.sort((a, b) => a.distance - b.distance);
  }

  /**
   * Estimate travel time to a gate (in milliseconds)
   */
  private estimateGateTravelTime(gate: Gate): number {
    const currentPos = this.getCurrentPlayerPosition();
    const distance = this.calculateDistance(currentPos, gate.position);
    
    // Gate approach is similar to station docking
    const baseSpeed = 150;
    const travelTimeHours = Math.max(0.01, distance / baseSpeed);
    return travelTimeHours * 60 * 60 * 1000; // Convert to milliseconds
  }
}<|MERGE_RESOLUTION|>--- conflicted
+++ resolved
@@ -1314,15 +1314,11 @@
       this.playerManager.setCurrentStation(null);
     }
 
-<<<<<<< HEAD
     // Update scene manager with new ship position
     if (this.sceneManager && this.playerShip) {
       this.sceneManager.setPlayerShip(this.playerShip);
     }
 
-    console.log(`Successfully used gate ${gate.name} to travel to ${destinationSector.name} - ${destinationSystemId}`);
-=======
->>>>>>> 45ae4e2b
     return true;
   }
 
