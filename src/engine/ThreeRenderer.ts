import * as THREE from 'three';
import { WorldManager } from '../systems/WorldManager';
import { TimeManager } from '../systems/TimeManager';
import { Station, Planet } from '../types/world';
import { Camera } from './Renderer';
import { StarGenerator } from './StarGenerator';
import { SceneManager } from './SceneManager';

/**
 * Three.js-based 3D renderer for the space game engine.
 * Provides 3D graphics rendering as an enhanced alternative to the 2D renderer.
 */
export class ThreeRenderer {
  private scene: THREE.Scene;
  private camera: THREE.PerspectiveCamera;
  private renderer: THREE.WebGLRenderer;
  private canvas: HTMLCanvasElement;
  private stars!: THREE.Points; // Initialized in createStarField
  private spaceObjects: Map<string, THREE.Object3D> = new Map();
  private ambientLight!: THREE.AmbientLight; // Initialized in setupLighting
  private sunLight!: THREE.DirectionalLight; // Initialized in setupLighting
  private starGenerator: StarGenerator;

  // Dummy mesh cache for performance
  private dummyMeshCache: Map<string, THREE.BufferGeometry> = new Map();

  // Camera control properties
  private cameraTarget: THREE.Vector3 = new THREE.Vector3(0, 0, 0);
  private cameraPosition: THREE.Vector3 = new THREE.Vector3(0, 0, 300);

  // 3D Navigation and interaction properties
  private isDragging: boolean = false;
  private dragStart: { x: number, y: number } = { x: 0, y: 0 };
  private selectedObject: THREE.Object3D | null = null;
  private raycaster: THREE.Raycaster = new THREE.Raycaster();
  private mouse: THREE.Vector2 = new THREE.Vector2();
  
  // Object selection callback and data storage
  private onObjectSelected?: (objectData: any) => void;
  private objectDataMap: Map<string, any> = new Map();

  // Orbital visualization
  private planetOrbits: THREE.Group = new THREE.Group();

  constructor(canvas: HTMLCanvasElement) {
    this.canvas = canvas;
    
    try {
      // Initialize star generator for 3D space
      this.starGenerator = new StarGenerator({
        seed: 42, // Same seed as 2D renderer for consistency
        starDensity: 100, // Lower density for 3D space performance
        cellSize: 1000,   // Larger cells for 3D space
        minSize: 1,
        maxSize: 3,
        minBrightness: 0.3,
        maxBrightness: 1.0
      });
      
      // Initialize Three.js renderer with error handling
      this.renderer = new THREE.WebGLRenderer({ 
        canvas: canvas,
        antialias: true,
        alpha: true
      });
      
      // Set renderer properties
      this.renderer.setSize(canvas.clientWidth, canvas.clientHeight);
      this.renderer.setPixelRatio(Math.min(window.devicePixelRatio, 2)); // Limit for performance
      this.renderer.setClearColor(0x000000, 1); // Black space background

      // Create scene
      this.scene = new THREE.Scene();

      // Set up camera
      this.camera = new THREE.PerspectiveCamera(
        75, // Field of view
        canvas.clientWidth / canvas.clientHeight, // Aspect ratio
        0.1, // Near clipping plane
        10000 // Far clipping plane
      );
      this.camera.position.copy(this.cameraPosition);

      // Set up lighting
      this.setupLighting();

      // Create star field
      this.createStarField();

      // Create orbital visualization group
      this.scene.add(this.planetOrbits);

      // Handle window resize
      this.setupResizeHandler();

      // Set up 3D navigation input handlers
      this.setupInputHandlers();
    } catch (error) {
      console.error('ThreeRenderer initialization failed:', error);
      throw new Error(`Failed to initialize 3D renderer: ${error instanceof Error ? error.message : 'Unknown error'}`);
    }
  }

  /**
   * Set up lighting for the 3D scene
   */
  private setupLighting(): void {
    try {
      // Ambient light for general illumination
      this.ambientLight = new THREE.AmbientLight(0x404040, 0.4); // Dim ambient
      this.scene.add(this.ambientLight);

      // Directional light to simulate distant sun
      this.sunLight = new THREE.DirectionalLight(0xffffff, 1.0);
      
      // Ensure the light was created successfully before setting properties
      if (this.sunLight && this.sunLight.position) {
        this.sunLight.position.set(1000, 500, 1000);
        this.sunLight.castShadow = false; // Disable shadows for performance
        this.scene.add(this.sunLight);
      } else {
        console.warn('Failed to create directional light, using ambient light only');
      }
    } catch (error) {
      console.error('Error setting up lighting:', error);
      // Fall back to basic ambient light only
      if (!this.ambientLight) {
        this.ambientLight = new THREE.AmbientLight(0x404040, 0.6); // Brighter ambient as fallback
        this.scene.add(this.ambientLight);
      }
    }
  }

  /**
   * Create a 3D NPC ship with appropriate styling based on type
   */
  private createNPCShip(_x: number, _y: number, npcShip: any): THREE.Object3D {
    const shipGroup = new THREE.Group();
    shipGroup.name = `npc-ship-${npcShip.id}`;

    // Main hull - different colors based on NPC type
    const hullGeometry = new THREE.ConeGeometry(3, 12, 6);
    let hullColor = 0x666666; // Default gray

    switch (npcShip.type) {
      case 'trader':
        hullColor = 0x4a90e2; // Blue
        break;
      case 'pirate':
        hullColor = 0xff4444; // Red
        break;
      case 'patrol':
        hullColor = 0x44ff44; // Green
        break;
      case 'civilian':
        hullColor = 0xffff44; // Yellow
        break;
      case 'transport':
        hullColor = 0x8844ff; // Purple
        break;
    }

    const hullMaterial = new THREE.MeshLambertMaterial({ color: hullColor });
    const hullMesh = new THREE.Mesh(hullGeometry, hullMaterial);
    hullMesh.rotation.z = Math.PI / 2; // Point to the right
    shipGroup.add(hullMesh);

    // Engine glow
    const engineGeometry = new THREE.SphereGeometry(1.5, 8, 8);
    const engineMaterial = new THREE.MeshBasicMaterial({
      color: 0x00ffff,
      transparent: true,
      opacity: 0.7
    });
    const engineMesh = new THREE.Mesh(engineGeometry, engineMaterial);
    engineMesh.position.set(-8, 0, 0);
    shipGroup.add(engineMesh);

    // Wings/fins
    const wingGeometry = new THREE.BoxGeometry(2, 8, 1);
    const wingMaterial = new THREE.MeshLambertMaterial({ color: hullColor });
    
    const leftWing = new THREE.Mesh(wingGeometry, wingMaterial);
    leftWing.position.set(2, 0, 2);
    shipGroup.add(leftWing);
    
    const rightWing = new THREE.Mesh(wingGeometry, wingMaterial);
    rightWing.position.set(2, 0, -2);
    shipGroup.add(rightWing);

    return shipGroup;
  }

  /**
   * Create a field of stars using seed-based generation
   */
  private createStarField(): void {
    // Generate initial set of stars for a large area around the origin
    const stars = this.starGenerator.generateStarsInViewport(
      0, 0, // Center at origin
      8000, 8000, // Large area to populate
      1.0 // No parallax for initial generation
    );

    const starGeometry = new THREE.BufferGeometry();
    const positions = new Float32Array(stars.length * 3);
    const colors = new Float32Array(stars.length * 3);

    stars.forEach((star, i) => {
      const index = i * 3;
      
      // Position
      positions[index] = star.x;
      positions[index + 1] = -star.y; // Flip Y for 3D space
      positions[index + 2] = (Math.random() - 0.5) * 2000; // Random Z depth
      
      // Color based on brightness
      const intensity = star.brightness;
      colors[index] = intensity;     // R
      colors[index + 1] = intensity; // G
      colors[index + 2] = intensity; // B
    });

    starGeometry.setAttribute('position', new THREE.BufferAttribute(positions, 3));
    starGeometry.setAttribute('color', new THREE.BufferAttribute(colors, 3));

    const starMaterial = new THREE.PointsMaterial({
      size: 2,
      transparent: true,
      opacity: 0.8,
      vertexColors: true,
      sizeAttenuation: false // Keep consistent size regardless of distance
    });

    this.stars = new THREE.Points(starGeometry, starMaterial);
    this.scene.add(this.stars);
  }

  /**
   * Set up resize handler to maintain aspect ratio
   */
  private setupResizeHandler(): void {
    const handleResize = () => {
      const width = this.canvas.clientWidth;
      const height = this.canvas.clientHeight;

      this.camera.aspect = width / height;
      this.camera.updateProjectionMatrix();
      this.renderer.setSize(width, height);
    };

    // Call initially
    handleResize();

    // Set up resize observer for responsive behavior
    if (window.ResizeObserver) {
      const resizeObserver = new ResizeObserver(handleResize);
      resizeObserver.observe(this.canvas.parentElement || this.canvas);
    } else {
      // Fallback for older browsers
      window.addEventListener('resize', handleResize);
    }
  }

  /**
   * Main render method - orchestrates the entire 3D rendering pipeline
   */
  render(camera: Camera, worldManager: WorldManager, timeManager: TimeManager, sceneManager?: SceneManager): void {
    // Update camera position based on 2D camera for consistency
    this.updateCameraFromGameCamera(camera);

    // Update world objects (with pause state for animations)
    this.updateWorldObjects(worldManager, timeManager, sceneManager);

    // Update planet orbits
    this.createPlanetOrbits(worldManager);

    // Update star opacity based on camera distance (zoom level)
    this.updateStarOpacity(camera);

    // Render the scene
    this.renderer.render(this.scene, this.camera);
  }

  /**
   * Update star opacity based on camera distance (zoom level)
   */
  private updateStarOpacity(camera: Camera): void {
    if (!this.stars || !this.stars.material) return;

    // Calculate distance-based opacity factor
    // When zoom is high (close up), stars should be more visible
    // When zoom is low (zoomed out), stars should be less visible
    // Using same formula as 2D renderer for consistency
    const zoomOpacityFactor = Math.min(1.0, Math.max(0.1, camera.zoom * 0.5));
    
    // Update star material opacity
    const material = this.stars.material as THREE.PointsMaterial;
    material.opacity = 0.8 * zoomOpacityFactor; // Base opacity 0.8 multiplied by zoom factor
  }

  /**
   * Set callback for object selection events
   */
  setObjectSelectionCallback(callback: (objectData: any) => void): void {
    this.onObjectSelected = callback;
  }

  /**
   * Clear current object selection
   */
  clearSelection(): void {
    this.deselectObject();
  }

  /**
   * Update 3D camera position based on game's 2D camera
   */
  private updateCameraFromGameCamera(gameCamera: Camera): void {
    // Convert 2D camera position to 3D - maintain true top-down perspective
    this.cameraTarget.set(gameCamera.x, -gameCamera.y, 0); // Flip Y for 3D space
    
    // Calculate camera distance based on zoom for consistent field of view
    const distance = 500 / gameCamera.zoom; // Increased base distance for better visibility
    
    // Position camera directly above the target for true top-down view
    this.cameraPosition.set(
      gameCamera.x,     // Same X as target
      -gameCamera.y,    // Same Y as target (flipped)
      distance          // Positioned directly above
    );

    this.camera.position.copy(this.cameraPosition);
    this.camera.lookAt(this.cameraTarget);
  }

  /**
   * Update all world objects in the 3D scene
   */
  private updateWorldObjects(worldManager: WorldManager, timeManager?: TimeManager, sceneManager?: SceneManager): void {
    const objects = worldManager.getAllVisibleObjects();
    const currentStation = worldManager.getCurrentStation() || null;
    const currentObjectIds = new Set<string>();
    const isTimeRunning = timeManager ? timeManager.getIsRunning() : true;

    objects.forEach(obj => {
      const objectId = `${obj.type}-${obj.position.x}-${obj.position.y}`;
      currentObjectIds.add(objectId);

      let mesh = this.spaceObjects.get(objectId);
      
      if (!mesh) {
        // Create new 3D object
        const newMesh = this.create3DObject(obj, currentStation);
        if (newMesh) {
          mesh = newMesh;
          this.spaceObjects.set(objectId, mesh);
          // Store original object data for selection callback
          this.objectDataMap.set(objectId, obj);
          this.scene.add(mesh);
        }
      }

      if (mesh) {
        // Update position using the object's Z coordinate from unified system
        mesh.position.set(obj.position.x, -obj.position.y, obj.position.z); // Use actual Z from coordinate system
        
        // Update rotation for ships
        this.updateShipRotation(mesh, obj, sceneManager);
        
        // Add subtle animations only if time is running (not paused)
        if (isTimeRunning) {
          this.animate3DObject(mesh, obj.type);
        }
      }
    });

    // Remove objects that are no longer visible
    for (const [objectId, mesh] of this.spaceObjects.entries()) {
      if (!currentObjectIds.has(objectId)) {
        this.scene.remove(mesh);
        this.spaceObjects.delete(objectId);
        this.objectDataMap.delete(objectId); // Clean up object data
        
        // Clean up geometry and materials
        if (mesh instanceof THREE.Mesh) {
          mesh.geometry?.dispose();
          if (Array.isArray(mesh.material)) {
            mesh.material.forEach(mat => mat.dispose());
          } else {
            mesh.material?.dispose();
          }
        }
      }
    }
  }

  /**
   * Update ship rotation based on ShipActor data
   */
  private updateShipRotation(mesh: THREE.Object3D, obj: any, sceneManager?: SceneManager): void {
    if ((obj.type === 'ship' || obj.type === 'npc-ship') && sceneManager) {
      let rotation = 0;
      
      if (obj.type === 'ship') {
        // Player ship - get rotation from SceneManager
        const playerShipActor = sceneManager.getPlayerShipActor();
        if (playerShipActor) {
          rotation = playerShipActor.rotation;
        }
      } else if (obj.type === 'npc-ship') {
        // NPC ship - get rotation from NPC actor if available
        // Note: NPCs are added to scene with type 'npc', not 'npc-ship'
        const npcActors = sceneManager.getCurrentScene().getActorsByType('npc');
        const npcActor = npcActors.find((actor: any) => 
          actor.getNPCData && actor.getNPCData().id === obj.object.id
        );
        if (npcActor) {
          rotation = npcActor.rotation;
        }
      }
      
      // Apply rotation to the mesh
      // Convert 2D rotation (around Z-axis) to 3D rotation
      // Note: 3D ships are initially pointing right (positive X), same as 2D
<<<<<<< HEAD
      // The rotation should be consistent with the 2D coordinate system
      // even though Y position is inverted for display purposes
=======
      // Y coordinate is flipped in 3D space (-obj.position.y) but rotation should stay consistent
      // Ships should face the same direction relative to their movement in both 2D and 3D
>>>>>>> 3b3083ec
      mesh.rotation.z = rotation;
    }
  }

  /**
   * Create a 3D representation of a world object
   */
  private create3DObject(obj: any, currentStation: Station | null): THREE.Object3D | null {
    const { position } = obj;

    switch (obj.type) {
      case 'star':
        return this.createStar(position.x, position.y);
      case 'station':
        const isCurrentStation = currentStation?.id === ('id' in obj.object ? obj.object.id : '');
        return this.createStation(position.x, position.y, obj.object as Station, isCurrentStation);
      case 'planet':
        return this.createPlanet(position.x, position.y, obj.object as Planet);
      case 'ship':
        return this.createShip(position.x, position.y, obj.object);
      case 'npc-ship':
        return this.createNPCShip(position.x, position.y, obj.object);
      case 'cargo':
        return this.createCargo(position.x, position.y, obj.object);
      case 'debris':
        return this.createDebris(position.x, position.y, obj.object);
      case 'gate':
        return this.createGate(position.x, position.y, obj.object);
      default:
        // Create a generic dummy mesh for unknown object types
        return this.createDummyMesh(obj.type, position.x, position.y);
    }
  }

  /**
   * Create a dummy mesh for objects without specific 3D representations
   */
  private createDummyMesh(objectType: string, _x: number, _y: number): THREE.Object3D {
    const group = new THREE.Group();
    
    // Get or create cached geometry for this object type
    let geometry = this.dummyMeshCache.get(objectType);
    if (!geometry) {
      // Create different dummy shapes based on object type
      switch (objectType) {
        case 'asteroid':
          geometry = new THREE.DodecahedronGeometry(5, 0);
          break;
        case 'beacon':
          geometry = new THREE.ConeGeometry(2, 8, 6);
          break;
        case 'probe':
          geometry = new THREE.OctahedronGeometry(3);
          break;
        case 'mine':
          geometry = new THREE.IcosahedronGeometry(4);
          break;
        default:
          // Generic cube for unknown types
          geometry = new THREE.BoxGeometry(4, 4, 4);
      }
      this.dummyMeshCache.set(objectType, geometry);
    }

    // Create material based on object type
    let color = 0x888888;
    let emissiveColor = 0x000000;
    
    switch (objectType) {
      case 'asteroid':
        color = 0x8b7355;
        break;
      case 'beacon':
        color = 0x00ff00;
        emissiveColor = 0x003300;
        break;
      case 'probe':
        color = 0x4a90e2;
        emissiveColor = 0x001122;
        break;
      case 'mine':
        color = 0xff4444;
        emissiveColor = 0x220000;
        break;
      default:
        color = 0x666666;
    }

    const material = new THREE.MeshLambertMaterial({ 
      color,
      emissive: emissiveColor,
      emissiveIntensity: emissiveColor !== 0x000000 ? 0.3 : 0
    });

    const mesh = new THREE.Mesh(geometry, material);
    group.add(mesh);

    return group;
  }

  /**
   * Create a 3D star with glow effect
   */
  private createStar(_x: number, _y: number): THREE.Object3D {
    const starGroup = new THREE.Group();

    // Core star
    const coreGeometry = new THREE.SphereGeometry(8, 16, 16);
    const coreMaterial = new THREE.MeshBasicMaterial({
      color: 0xffff99
    });
    // MeshBasicMaterial doesn't need emissive since it's unlit
    
    const coreMesh = new THREE.Mesh(coreGeometry, coreMaterial);
    starGroup.add(coreMesh);

    // Glow effect using a larger, semi-transparent sphere
    const glowGeometry = new THREE.SphereGeometry(25, 16, 16);
    const glowMaterial = new THREE.MeshBasicMaterial({
      color: 0xffff99,
      transparent: true,
      opacity: 0.1,
      side: THREE.BackSide
    });
    const glowMesh = new THREE.Mesh(glowGeometry, glowMaterial);
    starGroup.add(glowMesh);

    return starGroup;
  }

  /**
   * Create a 3D space station
   */
  private createStation(_x: number, _y: number, _station: Station, isCurrent: boolean): THREE.Object3D {
    const stationGroup = new THREE.Group();

    // Main station structure (box-like)
    const mainGeometry = new THREE.BoxGeometry(16, 6, 12);
    const mainMaterial = new THREE.MeshLambertMaterial({
      color: isCurrent ? 0x00ff00 : 0xaaaaaa,
      emissive: isCurrent ? 0x003300 : 0x000000,
      emissiveIntensity: isCurrent ? 0.3 : 0
    });
    
    const mainStructure = new THREE.Mesh(mainGeometry, mainMaterial);
    stationGroup.add(mainStructure);

    // Cross structure
    const crossGeometry = new THREE.BoxGeometry(6, 16, 8);
    const crossMaterial = new THREE.MeshLambertMaterial({
      color: isCurrent ? 0x00dd00 : 0x999999
    });
    const crossStructure = new THREE.Mesh(crossGeometry, crossMaterial);
    stationGroup.add(crossStructure);

    // Docking lights
    const lightGeometry = new THREE.SphereGeometry(1, 8, 8);
    const lightMaterial = new THREE.MeshBasicMaterial({
      color: 0x00ccff
    });
    // MeshBasicMaterial is unlit, so it appears bright by default

    // Add multiple docking lights
    for (let i = 0; i < 4; i++) {
      const light = new THREE.Mesh(lightGeometry, lightMaterial);
      const angle = (i / 4) * Math.PI * 2;
      light.position.set(Math.cos(angle) * 10, Math.sin(angle) * 10, 6);
      stationGroup.add(light);
    }

    return stationGroup;
  }

  /**
   * Create a 3D planet
   */
  private createPlanet(_x: number, _y: number, planet: Planet): THREE.Object3D {
    const planetGroup = new THREE.Group();
    const radius = planet.radius || 15;

    // Planet surface
    const planetGeometry = new THREE.SphereGeometry(radius, 32, 32);
    let color = 0x888888;
    let emissiveColor = 0x000000;

    switch (planet.type) {
      case 'terrestrial':
        color = planet.habitable ? 0x4a90e2 : 0x8b4513;
        emissiveColor = planet.habitable ? 0x001122 : 0x000000;
        break;
      case 'gas-giant':
        color = 0xdaa520;
        emissiveColor = 0x221100;
        break;
      case 'ice':
        color = 0xb0e0e6;
        emissiveColor = 0x001111;
        break;
      case 'desert':
        color = 0xf4a460;
        emissiveColor = 0x221100;
        break;
      case 'ocean':
        color = 0x006994;
        emissiveColor = 0x001122;
        break;
    }

    const planetMaterial = new THREE.MeshLambertMaterial({
      color: color,
      emissive: emissiveColor,
      emissiveIntensity: 0.1
    });

    const planetMesh = new THREE.Mesh(planetGeometry, planetMaterial);
    planetGroup.add(planetMesh);

    // Atmosphere for habitable planets
    if (planet.habitable) {
      const atmosphereGeometry = new THREE.SphereGeometry(radius + 2, 32, 32);
      const atmosphereMaterial = new THREE.MeshBasicMaterial({
        color: 0x87ceeb,
        transparent: true,
        opacity: 0.2,
        side: THREE.BackSide
      });
      const atmosphereMesh = new THREE.Mesh(atmosphereGeometry, atmosphereMaterial);
      planetGroup.add(atmosphereMesh);
    }

    return planetGroup;
  }

  /**
   * Create a 3D ship representation
   */
  private createShip(_x: number, _y: number, ship: any): THREE.Object3D {
    const shipGroup = new THREE.Group();

    // Main hull
    const hullGeometry = new THREE.CylinderGeometry(2, 4, 12, 8);
    const hullMaterial = new THREE.MeshLambertMaterial({
      color: ship?.color || 0x4a90e2
    });
    const hullMesh = new THREE.Mesh(hullGeometry, hullMaterial);
    hullMesh.rotation.z = Math.PI / 2; // Point forward
    shipGroup.add(hullMesh);

    // Engine glow
    const engineGeometry = new THREE.ConeGeometry(1.5, 3, 6);
    const engineMaterial = new THREE.MeshBasicMaterial({
      color: 0x00aaff
    });
    // MeshBasicMaterial is unlit, so it appears bright by default
    
    const engineMesh = new THREE.Mesh(engineGeometry, engineMaterial);
    engineMesh.position.set(-8, 0, 0);
    engineMesh.rotation.z = -Math.PI / 2;
    shipGroup.add(engineMesh);

    // Wings
    const wingGeometry = new THREE.BoxGeometry(3, 8, 0.5);
    const wingMaterial = new THREE.MeshLambertMaterial({
      color: ship?.color || 0x4a90e2
    });
    const wingMesh = new THREE.Mesh(wingGeometry, wingMaterial);
    wingMesh.position.set(-2, 0, 0);
    shipGroup.add(wingMesh);

    return shipGroup;
  }

  /**
   * Create a 3D cargo container representation
   */
  private createCargo(_x: number, _y: number, cargo: any): THREE.Object3D {
    const cargoGroup = new THREE.Group();

    // Main container box
    const containerGeometry = new THREE.BoxGeometry(6, 6, 8);
    const containerMaterial = new THREE.MeshLambertMaterial({
      color: cargo?.type === 'valuable' ? 0xffd700 : 0x888888
    });
    const containerMesh = new THREE.Mesh(containerGeometry, containerMaterial);
    cargoGroup.add(containerMesh);

    // Corner reinforcements
    const cornerGeometry = new THREE.BoxGeometry(1, 1, 8.2);
    const cornerMaterial = new THREE.MeshLambertMaterial({
      color: 0x555555
    });

    for (let i = -1; i <= 1; i += 2) {
      for (let j = -1; j <= 1; j += 2) {
        const corner = new THREE.Mesh(cornerGeometry, cornerMaterial);
        corner.position.set(i * 2.5, j * 2.5, 0);
        cargoGroup.add(corner);
      }
    }

    return cargoGroup;
  }

  /**
   * Create a 3D debris representation
   */
  private createDebris(_x: number, _y: number, debris: any): THREE.Object3D {
    const debrisGroup = new THREE.Group();

    // Random debris shapes
    const pieces = Math.floor(Math.random() * 3) + 2; // 2-4 pieces

    for (let i = 0; i < pieces; i++) {
      const size = Math.random() * 2 + 1;
      const geometry = Math.random() > 0.5 ? 
        new THREE.BoxGeometry(size, size, size) :
        new THREE.DodecahedronGeometry(size);
      
      const material = new THREE.MeshLambertMaterial({
        color: debris?.metallic ? 0x999999 : 0x654321
      });

      const piece = new THREE.Mesh(geometry, material);
      piece.position.set(
        (Math.random() - 0.5) * 4,
        (Math.random() - 0.5) * 4,
        (Math.random() - 0.5) * 4
      );
      piece.rotation.set(
        Math.random() * Math.PI,
        Math.random() * Math.PI,
        Math.random() * Math.PI
      );

      debrisGroup.add(piece);
    }

    return debrisGroup;
  }

  /**
   * Create a 3D gate representation
   */
  private createGate(_x: number, _y: number, gate: any): THREE.Object3D {
    const gateGroup = new THREE.Group();

    // Outer ring - main gate structure
    const outerRingGeometry = new THREE.TorusGeometry(25, 3, 8, 16);
    const outerRingMaterial = new THREE.MeshLambertMaterial({
      color: gate.isActive ? 0x40e0ff : 0x666666,
      emissive: gate.isActive ? 0x001133 : 0x000000,
      emissiveIntensity: gate.isActive ? 0.3 : 0
    });
    const outerRing = new THREE.Mesh(outerRingGeometry, outerRingMaterial);
    gateGroup.add(outerRing);

    // Inner energy field (only for active gates)
    if (gate.isActive) {
      const innerFieldGeometry = new THREE.RingGeometry(18, 22, 16);
      const innerFieldMaterial = new THREE.MeshBasicMaterial({
        color: 0x40e0ff,
        transparent: true,
        opacity: 0.3,
        side: THREE.DoubleSide
      });
      const innerField = new THREE.Mesh(innerFieldGeometry, innerFieldMaterial);
      gateGroup.add(innerField);

      // Swirling energy particles
      const particleCount = 20;
      const particleGeometry = new THREE.BufferGeometry();
      const positions = new Float32Array(particleCount * 3);
      
      for (let i = 0; i < particleCount; i++) {
        const angle = (i / particleCount) * Math.PI * 2;
        const radius = 20;
        positions[i * 3] = Math.cos(angle) * radius;
        positions[i * 3 + 1] = Math.sin(angle) * radius;
        positions[i * 3 + 2] = (Math.random() - 0.5) * 2;
      }
      
      particleGeometry.setAttribute('position', new THREE.BufferAttribute(positions, 3));
      
      const particleMaterial = new THREE.PointsMaterial({
        color: 0xffffff,
        size: 2,
        transparent: true,
        opacity: 0.8
      });
      
      const particles = new THREE.Points(particleGeometry, particleMaterial);
      gateGroup.add(particles);
    }

    // Center symbol/indicator
    const centerGeometry = new THREE.SphereGeometry(3, 8, 6);
    const centerMaterial = new THREE.MeshLambertMaterial({
      color: gate.isActive ? 0x40e0ff : 0x888888,
      emissive: gate.isActive ? 0x002244 : 0x000000,
      emissiveIntensity: gate.isActive ? 0.5 : 0
    });
    const centerSphere = new THREE.Mesh(centerGeometry, centerMaterial);
    gateGroup.add(centerSphere);

    return gateGroup;
  }

  /**
   * Add subtle animations to 3D objects
   */
  private animate3DObject(mesh: THREE.Object3D, objectType: string): void {
    const time = Date.now() * 0.001; // Time in seconds

    switch (objectType) {
      case 'star':
        // Pulsing glow effect
        if (mesh instanceof THREE.Group && mesh.children.length > 1) {
          const glowMesh = mesh.children[1];
          if (glowMesh instanceof THREE.Mesh && glowMesh.material instanceof THREE.MeshBasicMaterial) {
            glowMesh.material.opacity = 0.1 + Math.sin(time * 2) * 0.05;
          }
        }
        // Star rotation - rotate around Z-axis for proper spinning
        mesh.rotation.z += 0.001;
        break;
      case 'station':
        // Slow rotation - only if not paused
        mesh.rotation.z += 0.001;
        break;
      case 'planet':
        // Planet rotation - rotate around Z-axis for proper spinning (not tumbling)
        mesh.rotation.z += 0.002;
        break;
      case 'ship':
        // Engine glow pulse - use opacity changes for MeshBasicMaterial
        if (mesh instanceof THREE.Group && mesh.children.length > 1) {
          const engineMesh = mesh.children[1];
          if (engineMesh instanceof THREE.Mesh && engineMesh.material instanceof THREE.MeshBasicMaterial) {
            const intensity = 0.7 + Math.sin(time * 8) * 0.3;
            engineMesh.material.opacity = intensity;
            engineMesh.material.transparent = true;
          }
        }
        break;
      case 'debris':
        // Tumbling motion
        mesh.rotation.x += 0.01;
        mesh.rotation.y += 0.005;
        mesh.rotation.z += 0.008;
        break;
      case 'beacon':
        // Blinking light - use opacity for effect with MeshLambertMaterial
        if (mesh instanceof THREE.Group && mesh.children.length > 0) {
          const beaconMesh = mesh.children[0];
          if (beaconMesh instanceof THREE.Mesh && beaconMesh.material instanceof THREE.MeshLambertMaterial) {
            const blink = Math.sin(time * 4) > 0.5 ? 1 : 0.2;
            beaconMesh.material.emissiveIntensity = blink * 0.5;
          }
        }
        break;
      case 'asteroid':
        // Slow rotation
        mesh.rotation.x += 0.002;
        mesh.rotation.y += 0.003;
        break;
      case 'gate':
        // Gate animations
        if (mesh instanceof THREE.Group) {
          // Outer ring slow rotation
          const outerRing = mesh.children[0];
          if (outerRing) {
            outerRing.rotation.z += 0.005;
          }
          
          // Inner energy field pulsing (second child, if exists)
          if (mesh.children.length > 1) {
            const innerField = mesh.children[1];
            if (innerField instanceof THREE.Mesh && innerField.material instanceof THREE.MeshBasicMaterial) {
              const pulse = Math.sin(time * 2) * 0.2 + 0.3;
              innerField.material.opacity = pulse;
            }
          }
          
          // Swirling energy particles (third child, if exists)
          if (mesh.children.length > 2) {
            const particles = mesh.children[2];
            if (particles instanceof THREE.Points) {
              particles.rotation.z += 0.02;
            }
          }
          
          // Center sphere pulsing (last child)
          const centerSphere = mesh.children[mesh.children.length - 1];
          if (centerSphere instanceof THREE.Mesh && centerSphere.material instanceof THREE.MeshLambertMaterial) {
            const pulse = Math.sin(time * 3) * 0.3 + 0.5;
            centerSphere.material.emissiveIntensity = pulse;
          }
        }
        break;
      default:
        // Generic slow rotation for unknown objects
        mesh.rotation.y += 0.001;
    }
  }

  /**
   * Resize the renderer
   */
  resizeRenderer(width: number, height: number): void {
    this.camera.aspect = width / height;
    this.camera.updateProjectionMatrix();
    this.renderer.setSize(width, height);
  }

  /**
   * Set up 3D navigation input handlers
   */
  private setupInputHandlers(): void {
    // Right-click drag for camera movement
    this.canvas.addEventListener('mousedown', this.onMouseDown.bind(this));
    this.canvas.addEventListener('mousemove', this.onMouseMove.bind(this));
    this.canvas.addEventListener('mouseup', this.onMouseUp.bind(this));
    
    // Left-click for object selection
    this.canvas.addEventListener('click', this.onMouseClick.bind(this));
    
    // Mouse wheel for zoom
    this.canvas.addEventListener('wheel', this.onMouseWheel.bind(this));
    
    // Prevent context menu on right-click
    this.canvas.addEventListener('contextmenu', (e) => e.preventDefault());
  }

  /**
   * Handle mouse down events
   */
  private onMouseDown(event: MouseEvent): void {
    if (event.button === 2) { // Right mouse button
      this.isDragging = true;
      this.dragStart.x = event.clientX;
      this.dragStart.y = event.clientY;
    }
  }

  /**
   * Handle mouse move events
   */
  private onMouseMove(event: MouseEvent): void {
    if (this.isDragging && event.buttons === 4) { // Right mouse button is down
      const deltaX = event.clientX - this.dragStart.x;
      const deltaY = event.clientY - this.dragStart.y;
      
      // Calculate movement based on camera distance for consistent feel
      const distance = this.cameraPosition.distanceTo(this.cameraTarget);
      const movementSpeed = distance * 0.002;
      
      // Move camera target based on mouse movement
      this.cameraTarget.x -= deltaX * movementSpeed;
      this.cameraTarget.y += deltaY * movementSpeed; // Invert Y for natural feel
      
      // Update camera position to maintain relative position to target
      this.cameraPosition.x = this.cameraTarget.x;
      this.cameraPosition.y = this.cameraTarget.y;
      
      // Update camera
      this.camera.position.copy(this.cameraPosition);
      this.camera.lookAt(this.cameraTarget);
      
      // Update drag start position for smooth continuous dragging
      this.dragStart.x = event.clientX;
      this.dragStart.y = event.clientY;
    }
  }

  /**
   * Handle mouse up events
   */
  private onMouseUp(event: MouseEvent): void {
    if (event.button === 2) { // Right mouse button
      this.isDragging = false;
    }
  }

  /**
   * Handle mouse click events for object selection
   */
  private onMouseClick(event: MouseEvent): void {
    if (event.button === 0) { // Left mouse button
      // Calculate normalized device coordinates
      const rect = this.canvas.getBoundingClientRect();
      this.mouse.x = ((event.clientX - rect.left) / rect.width) * 2 - 1;
      this.mouse.y = -((event.clientY - rect.top) / rect.height) * 2 + 1;
      
      // Update the picking ray with the camera and mouse position
      this.raycaster.setFromCamera(this.mouse, this.camera);
      
      // Calculate objects intersecting the picking ray
      const intersects = this.raycaster.intersectObjects([...this.spaceObjects.values()], true);
      
      if (intersects.length > 0) {
        // Select the closest object
        this.selectObject(intersects[0].object);
      } else {
        // Deselect current object
        this.deselectObject();
      }
    }
  }

  /**
   * Handle mouse wheel events for zoom
   */
  private onMouseWheel(event: WheelEvent): void {
    event.preventDefault();
    
    // Calculate zoom based on wheel delta
    const zoomSpeed = 0.1;
    const zoomDelta = event.deltaY > 0 ? 1 + zoomSpeed : 1 - zoomSpeed;
    
    // Calculate new camera distance
    const currentDistance = this.cameraPosition.distanceTo(this.cameraTarget);
    const newDistance = Math.max(50, Math.min(2000, currentDistance * zoomDelta)); // Clamp zoom
    
    // Update camera position to maintain target focus
    this.cameraPosition.z = this.cameraTarget.z + newDistance;
    this.camera.position.copy(this.cameraPosition);
  }

  /**
   * Select an object and show its information
   */
  private selectObject(object: THREE.Object3D): void {
    // Deselect previous object
    this.deselectObject();
    
    // Find the top-level object in our space objects map
    let topLevelObject = object;
    while (topLevelObject.parent && topLevelObject.parent !== this.scene) {
      topLevelObject = topLevelObject.parent;
    }
    
    this.selectedObject = topLevelObject;
    
    // Add visual selection indicator (outline or glow effect)
    this.addSelectionIndicator(topLevelObject);
    
    // Find the object data associated with this mesh
    let objectData = null;
    for (const [objectId, mesh] of this.spaceObjects.entries()) {
      if (mesh === topLevelObject) {
        objectData = this.objectDataMap.get(objectId);
        break;
      }
    }
    
    // Call the selection callback with object data
    if (this.onObjectSelected && objectData) {
      this.onObjectSelected(objectData);
    }
    
    console.log('Selected object:', topLevelObject.name || 'Unknown object', objectData);
  }

  /**
   * Deselect the currently selected object
   */
  private deselectObject(): void {
    if (this.selectedObject) {
      this.removeSelectionIndicator(this.selectedObject);
      this.selectedObject = null;
      
      // Notify callback that object was deselected
      if (this.onObjectSelected) {
        this.onObjectSelected(null);
      }
    }
  }

  /**
   * Add visual selection indicator to an object
   */
  private addSelectionIndicator(object: THREE.Object3D): void {
    // Create an outline effect as selection indicator instead of wireframe
    if (object instanceof THREE.Group && object.children.length > 0) {
      const mainMesh = object.children[0];
      if (mainMesh instanceof THREE.Mesh) {
        // Create outline using edge geometry
        const edges = new THREE.EdgesGeometry(mainMesh.geometry);
        const outlineMaterial = new THREE.LineBasicMaterial({
          color: 0x00ff00,
          linewidth: 2,
          transparent: true,
          opacity: 0.8
        });
        
        const outline = new THREE.LineSegments(edges, outlineMaterial);
        outline.name = 'selection-indicator';
        outline.scale.setScalar(1.05); // Slightly larger than original for outline effect
        
        object.add(outline);
      }
    }
  }

  /**
   * Create planet orbits for visualization
   */
  private createPlanetOrbits(worldManager: WorldManager): void {
    // Clear existing orbits
    this.planetOrbits.clear();

    const currentSystem = worldManager.getCurrentSystem();
    if (!currentSystem || !currentSystem.planets) return;

    // Find system center (star position)
    const systemCenter = new THREE.Vector3(currentSystem.position.x, -currentSystem.position.y, 0);

    // Create orbit lines for each planet
    currentSystem.planets.forEach(planet => {
      const planetPos = new THREE.Vector3(planet.position.x, -planet.position.y, 0);
      const orbitRadius = planetPos.distanceTo(systemCenter);

      if (orbitRadius > 5) { // Only show orbits for planets with reasonable distance
        const orbitGeometry = new THREE.RingGeometry(orbitRadius - 0.5, orbitRadius + 0.5, 64);
        const orbitMaterial = new THREE.MeshBasicMaterial({
          color: 0x444444,
          transparent: true,
          opacity: 0.3,
          side: THREE.DoubleSide
        });

        const orbitMesh = new THREE.Mesh(orbitGeometry, orbitMaterial);
        orbitMesh.position.copy(systemCenter);
        // Orbits should be in the XY plane (horizontal), no need to rotate around X-axis
        // orbitMesh.rotateX(Math.PI / 2); // Removed: This was causing wrong axis rendering
        
        this.planetOrbits.add(orbitMesh);
      }
    });
  }

  /**
   * Remove visual selection indicator from an object
   */
  private removeSelectionIndicator(object: THREE.Object3D): void {
    const indicator = object.children.find(child => child.name === 'selection-indicator');
    if (indicator) {
      object.remove(indicator);
      // Clean up geometry and material for LineSegments
      if (indicator instanceof THREE.LineSegments) {
        indicator.geometry.dispose();
        if (indicator.material instanceof THREE.Material) {
          indicator.material.dispose();
        }
      }
    }
  }

  /**
   * Clean up resources
   */
  dispose(): void {
    // Remove event listeners
    this.canvas.removeEventListener('mousedown', this.onMouseDown.bind(this));
    this.canvas.removeEventListener('mousemove', this.onMouseMove.bind(this));
    this.canvas.removeEventListener('mouseup', this.onMouseUp.bind(this));
    this.canvas.removeEventListener('click', this.onMouseClick.bind(this));
    this.canvas.removeEventListener('wheel', this.onMouseWheel.bind(this));
    
    // Deselect any selected object
    this.deselectObject();

    // Dispose of all geometries and materials
    this.spaceObjects.forEach((mesh) => {
      if (mesh instanceof THREE.Mesh) {
        mesh.geometry?.dispose();
        if (Array.isArray(mesh.material)) {
          mesh.material.forEach(mat => mat.dispose());
        } else {
          mesh.material?.dispose();
        }
      }
    });

    // Dispose of cached dummy mesh geometries
    this.dummyMeshCache.forEach((geometry) => {
      geometry.dispose();
    });
    this.dummyMeshCache.clear();

    // Dispose of star field
    if (this.stars) {
      this.stars.geometry.dispose();
      if (this.stars.material instanceof THREE.Material) {
        this.stars.material.dispose();
      }
    }

    // Dispose of renderer
    this.renderer.dispose();
  }
}<|MERGE_RESOLUTION|>--- conflicted
+++ resolved
@@ -423,13 +423,8 @@
       // Apply rotation to the mesh
       // Convert 2D rotation (around Z-axis) to 3D rotation
       // Note: 3D ships are initially pointing right (positive X), same as 2D
-<<<<<<< HEAD
-      // The rotation should be consistent with the 2D coordinate system
-      // even though Y position is inverted for display purposes
-=======
       // Y coordinate is flipped in 3D space (-obj.position.y) but rotation should stay consistent
       // Ships should face the same direction relative to their movement in both 2D and 3D
->>>>>>> 3b3083ec
       mesh.rotation.z = rotation;
     }
   }
